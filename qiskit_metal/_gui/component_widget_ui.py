# -*- coding: utf-8 -*-

# Form implementation generated from reading ui file './component_widget_ui.ui',
# licensing of './component_widget_ui.ui' applies.
#
<<<<<<< HEAD
# Created: Thu Jan  7 16:03:06 2021
=======
# Created: Wed Jan 20 13:44:43 2021
>>>>>>> 0d6a664d
#      by: pyside2-uic  running on PySide2 5.13.2
#
# WARNING! All changes made in this file will be lost!

from PySide2 import QtCore, QtGui, QtWidgets

class Ui_ComponentWidget(object):
    def setupUi(self, ComponentWidget):
        ComponentWidget.setObjectName("ComponentWidget")
        ComponentWidget.resize(539, 475)
        ComponentWidget.setTabPosition(QtWidgets.QTabWidget.West)
        ComponentWidget.setTabShape(QtWidgets.QTabWidget.Triangular)
        ComponentWidget.setMovable(True)
        self.tabOptions = QtWidgets.QWidget()
        self.tabOptions.setObjectName("tabOptions")
        self.verticalLayout = QtWidgets.QVBoxLayout(self.tabOptions)
        self.verticalLayout.setSpacing(0)
        self.verticalLayout.setContentsMargins(0, 0, 0, 0)
        self.verticalLayout.setObjectName("verticalLayout")
        self.horizontalLayout = QtWidgets.QHBoxLayout()
        self.horizontalLayout.setSpacing(0)
        self.horizontalLayout.setContentsMargins(-1, -1, -1, 0)
        self.horizontalLayout.setObjectName("horizontalLayout")
        self.verticalLayout.addLayout(self.horizontalLayout)
        self.treeView = QTreeView_Options(self.tabOptions)
        self.treeView.setFrameShape(QtWidgets.QFrame.NoFrame)
        self.treeView.setFrameShadow(QtWidgets.QFrame.Plain)
        self.treeView.setSizeAdjustPolicy(QtWidgets.QAbstractScrollArea.AdjustToContents)
        self.treeView.setProperty("showDropIndicator", False)
        self.treeView.setObjectName("treeView")
        self.verticalLayout.addWidget(self.treeView)
        self.pushButtonEditSource = QtWidgets.QPushButton(self.tabOptions)
        self.pushButtonEditSource.setStyleSheet("background-color: qlineargradient(spread:pad, x1:0, y1:0, x2:1, y2:0, stop:0 rgba(61, 217, 245,0.8), stop:1 rgba(240, 53, 218,0.8));\n"
"border-style: solid;\n"
"border-radius:30px;\n"
"font-weight: bold;\n"
"color: rgb(255, 255, 255);")
        icon = QtGui.QIcon()
        icon.addPixmap(QtGui.QPixmap(":/---component"), QtGui.QIcon.Normal, QtGui.QIcon.Off)
        self.pushButtonEditSource.setIcon(icon)
        self.pushButtonEditSource.setObjectName("pushButtonEditSource")
        self.verticalLayout.addWidget(self.pushButtonEditSource)
        icon1 = QtGui.QIcon()
        icon1.addPixmap(QtGui.QPixmap(":/options"), QtGui.QIcon.Normal, QtGui.QIcon.On)
        ComponentWidget.addTab(self.tabOptions, icon1, "")
        self.tabHelp = QtWidgets.QWidget()
        self.tabHelp.setObjectName("tabHelp")
        self.verticalLayout_2 = QtWidgets.QVBoxLayout(self.tabHelp)
        self.verticalLayout_2.setContentsMargins(0, 0, 0, 0)
        self.verticalLayout_2.setObjectName("verticalLayout_2")
        self.textHelp = QtWidgets.QTextEdit(self.tabHelp)
        self.textHelp.setObjectName("textHelp")
        self.verticalLayout_2.addWidget(self.textHelp)
        icon2 = QtGui.QIcon()
        icon2.addPixmap(QtGui.QPixmap(":/help"), QtGui.QIcon.Normal, QtGui.QIcon.On)
        ComponentWidget.addTab(self.tabHelp, icon2, "")
        self.tabSource = QtWidgets.QWidget()
        self.tabSource.setObjectName("tabSource")
        self.verticalLayout_3 = QtWidgets.QVBoxLayout(self.tabSource)
        self.verticalLayout_3.setSpacing(0)
        self.verticalLayout_3.setContentsMargins(0, 0, 0, 0)
        self.verticalLayout_3.setObjectName("verticalLayout_3")
        self.btn_edit_src = QtWidgets.QPushButton(self.tabSource)
        font = QtGui.QFont()
        font.setPointSize(14)
        font.setWeight(75)
        font.setBold(True)
        self.btn_edit_src.setFont(font)
        self.btn_edit_src.setAutoFillBackground(False)
        self.btn_edit_src.setStyleSheet("background-color: qlineargradient(spread:pad, x1:0, y1:0, x2:1, y2:0, stop:0 rgb(61, 217, 245), stop:1 rgb(240, 53, 218));\n"
"border-style: solid;\n"
"border-radius:30px;\n"
"font-weight: bold;\n"
"color: rgb(255, 255, 255);")
        self.btn_edit_src.setIcon(icon)
        self.btn_edit_src.setIconSize(QtCore.QSize(20, 20))
        self.btn_edit_src.setDefault(False)
        self.btn_edit_src.setFlat(False)
        self.btn_edit_src.setObjectName("btn_edit_src")
        self.verticalLayout_3.addWidget(self.btn_edit_src)
        self.textSource = QtWidgets.QTextEdit(self.tabSource)
        self.textSource.setAutoFillBackground(True)
        self.textSource.setLineWrapMode(QtWidgets.QTextEdit.NoWrap)
        self.textSource.setObjectName("textSource")
        self.verticalLayout_3.addWidget(self.textSource)
        self.lineSourcePath = QtWidgets.QLineEdit(self.tabSource)
        self.lineSourcePath.setReadOnly(True)
        self.lineSourcePath.setClearButtonEnabled(False)
        self.lineSourcePath.setObjectName("lineSourcePath")
        self.verticalLayout_3.addWidget(self.lineSourcePath)
        icon3 = QtGui.QIcon()
        icon3.addPixmap(QtGui.QPixmap(":/_imgs/support.png"), QtGui.QIcon.Normal, QtGui.QIcon.On)
        ComponentWidget.addTab(self.tabSource, icon3, "")

        self.retranslateUi(ComponentWidget)
        ComponentWidget.setCurrentIndex(0)
        QtCore.QMetaObject.connectSlotsByName(ComponentWidget)

    def retranslateUi(self, ComponentWidget):
        ComponentWidget.setWindowTitle(QtWidgets.QApplication.translate("ComponentWidget", "Edit a component", None, -1))
        self.pushButtonEditSource.setStatusTip(QtWidgets.QApplication.translate("ComponentWidget", "Edit the QComponent source code in real time and see changes. ", None, -1))
        self.pushButtonEditSource.setWhatsThis(QtWidgets.QApplication.translate("ComponentWidget", "Edit the QComponent source code in real time and see changes. ", None, -1))
        self.pushButtonEditSource.setText(QtWidgets.QApplication.translate("ComponentWidget", "Edit Source", None, -1))
        ComponentWidget.setTabText(ComponentWidget.indexOf(self.tabOptions), QtWidgets.QApplication.translate("ComponentWidget", "Options", None, -1))
        ComponentWidget.setTabToolTip(ComponentWidget.indexOf(self.tabOptions), QtWidgets.QApplication.translate("ComponentWidget", "Edit the make options", None, -1))
        self.textHelp.setHtml(QtWidgets.QApplication.translate("ComponentWidget", "<!DOCTYPE HTML PUBLIC \"-//W3C//DTD HTML 4.0//EN\" \"http://www.w3.org/TR/REC-html40/strict.dtd\">\n"
"<html><head><meta name=\"qrichtext\" content=\"1\" /><style type=\"text/css\">\n"
"p, li { white-space: pre-wrap; }\n"
"</style></head><body style=\" font-family:\'Arial\'; font-size:13pt; font-weight:400; font-style:normal;\">\n"
"<p style=\" margin-top:0px; margin-bottom:0px; margin-left:0px; margin-right:0px; -qt-block-indent:0; text-indent:0px;\"><span style=\" font-size:14pt;\">Help about a component will be displayed here when you select a compoent in the design components dialog. </span></p></body></html>", None, -1))
        ComponentWidget.setTabText(ComponentWidget.indexOf(self.tabHelp), QtWidgets.QApplication.translate("ComponentWidget", "Help", None, -1))
        self.btn_edit_src.setText(QtWidgets.QApplication.translate("ComponentWidget", "Edit Source", None, -1))
        self.textSource.setHtml(QtWidgets.QApplication.translate("ComponentWidget", "<!DOCTYPE HTML PUBLIC \"-//W3C//DTD HTML 4.0//EN\" \"http://www.w3.org/TR/REC-html40/strict.dtd\">\n"
"<html><head><meta name=\"qrichtext\" content=\"1\" /><style type=\"text/css\">\n"
"p, li { white-space: pre-wrap; }\n"
"</style></head><body style=\" font-family:\'Arial\'; font-size:13pt; font-weight:400; font-style:normal;\">\n"
"<p style=\" margin-top:0px; margin-bottom:0px; margin-left:0px; margin-right:0px; -qt-block-indent:0; text-indent:0px;\"><span style=\" font-size:14pt;\">The source code of a QComponent class will be displayed here when you select a compoent in the design components dialog. </span></p></body></html>", None, -1))
        self.lineSourcePath.setToolTip(QtWidgets.QApplication.translate("ComponentWidget", "Source code file path", None, -1))
        self.lineSourcePath.setStatusTip(QtWidgets.QApplication.translate("ComponentWidget", "Source code file path", None, -1))
        self.lineSourcePath.setWhatsThis(QtWidgets.QApplication.translate("ComponentWidget", "Source code file path", None, -1))
        self.lineSourcePath.setAccessibleName(QtWidgets.QApplication.translate("ComponentWidget", "Source code file path", None, -1))
        self.lineSourcePath.setAccessibleDescription(QtWidgets.QApplication.translate("ComponentWidget", "Source code file path", None, -1))
        self.lineSourcePath.setText(QtWidgets.QApplication.translate("ComponentWidget", "Source code file path here", None, -1))
        ComponentWidget.setTabText(ComponentWidget.indexOf(self.tabSource), QtWidgets.QApplication.translate("ComponentWidget", "Source", None, -1))

from .widgets.edit_component.tree_view_options import QTreeView_Options
from . import main_window_rc_rc<|MERGE_RESOLUTION|>--- conflicted
+++ resolved
@@ -3,11 +3,7 @@
 # Form implementation generated from reading ui file './component_widget_ui.ui',
 # licensing of './component_widget_ui.ui' applies.
 #
-<<<<<<< HEAD
-# Created: Thu Jan  7 16:03:06 2021
-=======
 # Created: Wed Jan 20 13:44:43 2021
->>>>>>> 0d6a664d
 #      by: pyside2-uic  running on PySide2 5.13.2
 #
 # WARNING! All changes made in this file will be lost!
