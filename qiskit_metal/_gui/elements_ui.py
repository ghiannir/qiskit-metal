--- conflicted
+++ resolved
@@ -3,20 +3,14 @@
 # Form implementation generated from reading ui file './elements_ui.ui',
 # licensing of './elements_ui.ui' applies.
 #
-<<<<<<< HEAD
-# Created: Wed Apr 21 17:17:15 2021
-=======
-# Created: Wed May  5 16:57:42 2021
->>>>>>> c77805f6
+# Created: Sat May  8 15:12:17 2021
 #      by: pyside2-uic  running on PySide2 5.13.2
 #
 # WARNING! All changes made in this file will be lost!
 
 from PySide2 import QtCore, QtGui, QtWidgets
 
-
 class Ui_ElementsWindow(object):
-
     def setupUi(self, ElementsWindow):
         ElementsWindow.setObjectName("ElementsWindow")
         ElementsWindow.resize(841, 623)
@@ -27,8 +21,7 @@
         self.verticalLayout_2.setContentsMargins(0, 0, 0, 0)
         self.verticalLayout_2.setObjectName("verticalLayout_2")
         self.verticalLayout = QtWidgets.QVBoxLayout()
-        self.verticalLayout.setSizeConstraint(
-            QtWidgets.QLayout.SetDefaultConstraint)
+        self.verticalLayout.setSizeConstraint(QtWidgets.QLayout.SetDefaultConstraint)
         self.verticalLayout.setObjectName("verticalLayout")
         self.horizontalLayout = QtWidgets.QHBoxLayout()
         self.horizontalLayout.setObjectName("horizontalLayout")
@@ -36,8 +29,7 @@
         self.btn_refresh.setCursor(QtCore.Qt.ClosedHandCursor)
         self.btn_refresh.setText("")
         icon = QtGui.QIcon()
-        icon.addPixmap(QtGui.QPixmap(":/refresh"), QtGui.QIcon.Normal,
-                       QtGui.QIcon.Off)
+        icon.addPixmap(QtGui.QPixmap(":/refresh"), QtGui.QIcon.Normal, QtGui.QIcon.Off)
         self.btn_refresh.setIcon(icon)
         self.btn_refresh.setIconSize(QtCore.QSize(20, 20))
         self.btn_refresh.setAutoDefault(False)
@@ -46,32 +38,26 @@
         self.btn_refresh.setObjectName("btn_refresh")
         self.horizontalLayout.addWidget(self.btn_refresh)
         self.label = QtWidgets.QLabel(self.centralwidget)
-        sizePolicy = QtWidgets.QSizePolicy(QtWidgets.QSizePolicy.Minimum,
-                                           QtWidgets.QSizePolicy.Minimum)
+        sizePolicy = QtWidgets.QSizePolicy(QtWidgets.QSizePolicy.Minimum, QtWidgets.QSizePolicy.Minimum)
         sizePolicy.setHorizontalStretch(0)
         sizePolicy.setVerticalStretch(0)
-        sizePolicy.setHeightForWidth(
-            self.label.sizePolicy().hasHeightForWidth())
+        sizePolicy.setHeightForWidth(self.label.sizePolicy().hasHeightForWidth())
         self.label.setSizePolicy(sizePolicy)
         font = QtGui.QFont()
         font.setWeight(75)
         font.setBold(True)
         self.label.setFont(font)
-        self.label.setAlignment(QtCore.Qt.AlignRight | QtCore.Qt.AlignTrailing |
-                                QtCore.Qt.AlignVCenter)
+        self.label.setAlignment(QtCore.Qt.AlignRight|QtCore.Qt.AlignTrailing|QtCore.Qt.AlignVCenter)
         self.label.setObjectName("label")
         self.horizontalLayout.addWidget(self.label)
         self.combo_element_type = QtWidgets.QComboBox(self.centralwidget)
-        sizePolicy = QtWidgets.QSizePolicy(QtWidgets.QSizePolicy.Preferred,
-                                           QtWidgets.QSizePolicy.Minimum)
+        sizePolicy = QtWidgets.QSizePolicy(QtWidgets.QSizePolicy.Preferred, QtWidgets.QSizePolicy.Minimum)
         sizePolicy.setHorizontalStretch(0)
         sizePolicy.setVerticalStretch(0)
-        sizePolicy.setHeightForWidth(
-            self.combo_element_type.sizePolicy().hasHeightForWidth())
+        sizePolicy.setHeightForWidth(self.combo_element_type.sizePolicy().hasHeightForWidth())
         self.combo_element_type.setSizePolicy(sizePolicy)
         self.combo_element_type.setCurrentText("")
-        self.combo_element_type.setSizeAdjustPolicy(
-            QtWidgets.QComboBox.AdjustToContents)
+        self.combo_element_type.setSizeAdjustPolicy(QtWidgets.QComboBox.AdjustToContents)
         self.combo_element_type.setObjectName("combo_element_type")
         self.horizontalLayout.addWidget(self.combo_element_type)
         self.line = QtWidgets.QFrame(self.centralwidget)
@@ -105,12 +91,10 @@
         self.horizontalLayout.addWidget(self.line_2)
         self.verticalLayout.addLayout(self.horizontalLayout)
         self.tableElements = QtWidgets.QTableView(self.centralwidget)
-        sizePolicy = QtWidgets.QSizePolicy(QtWidgets.QSizePolicy.Expanding,
-                                           QtWidgets.QSizePolicy.Expanding)
+        sizePolicy = QtWidgets.QSizePolicy(QtWidgets.QSizePolicy.Expanding, QtWidgets.QSizePolicy.Expanding)
         sizePolicy.setHorizontalStretch(0)
         sizePolicy.setVerticalStretch(0)
-        sizePolicy.setHeightForWidth(
-            self.tableElements.sizePolicy().hasHeightForWidth())
+        sizePolicy.setHeightForWidth(self.tableElements.sizePolicy().hasHeightForWidth())
         self.tableElements.setSizePolicy(sizePolicy)
         self.tableElements.setProperty("showDropIndicator", False)
         self.tableElements.setDragDropOverwriteMode(False)
@@ -130,50 +114,20 @@
         ElementsWindow.setStatusBar(self.statusbar)
 
         self.retranslateUi(ElementsWindow)
-        QtCore.QObject.connect(self.combo_element_type,
-                               QtCore.SIGNAL("currentIndexChanged(QString)"),
-                               ElementsWindow.combo_element_type)
-        QtCore.QObject.connect(self.btn_refresh, QtCore.SIGNAL("clicked()"),
-                               ElementsWindow.force_refresh)
+        QtCore.QObject.connect(self.combo_element_type, QtCore.SIGNAL("currentIndexChanged(QString)"), ElementsWindow.combo_element_type)
+        QtCore.QObject.connect(self.btn_refresh, QtCore.SIGNAL("clicked()"), ElementsWindow.force_refresh)
         QtCore.QMetaObject.connectSlotsByName(ElementsWindow)
 
     def retranslateUi(self, ElementsWindow):
-        ElementsWindow.setWindowTitle(
-            QtWidgets.QApplication.translate("ElementsWindow", "MainWindow",
-                                             None, -1))
-        self.btn_refresh.setToolTip(
-            QtWidgets.QApplication.translate("ElementsWindow",
-                                             "Force refresh the table ", None,
-                                             -1))
-        self.btn_refresh.setStatusTip(
-            QtWidgets.QApplication.translate("ElementsWindow",
-                                             "Force refresh the table ", None,
-                                             -1))
-        self.btn_refresh.setWhatsThis(
-            QtWidgets.QApplication.translate("ElementsWindow",
-                                             "Force refresh the table ", None,
-                                             -1))
-        self.btn_refresh.setAccessibleDescription(
-            QtWidgets.QApplication.translate("ElementsWindow",
-                                             "Force refresh the table ", None,
-                                             -1))
-        self.label.setText(
-            QtWidgets.QApplication.translate("ElementsWindow", "Element type: ",
-                                             None, -1))
-        self.combo_element_type.setToolTip(
-            QtWidgets.QApplication.translate(
-                "ElementsWindow",
-                "<html><head/><body><p>Select the element table you wish to view</p></body></html>",
-                None, -1))
-        self.label_3.setText(
-            QtWidgets.QApplication.translate("ElementsWindow", "  Filter:  ",
-                                             None, -1))
-        self.label_2.setText(
-            QtWidgets.QApplication.translate("ElementsWindow", "Component: ",
-                                             None, -1))
-        self.label_4.setText(
-            QtWidgets.QApplication.translate("ElementsWindow", "  Layer:  ",
-                                             None, -1))
-
+        ElementsWindow.setWindowTitle(QtWidgets.QApplication.translate("ElementsWindow", "MainWindow", None, -1))
+        self.btn_refresh.setToolTip(QtWidgets.QApplication.translate("ElementsWindow", "Force refresh the table ", None, -1))
+        self.btn_refresh.setStatusTip(QtWidgets.QApplication.translate("ElementsWindow", "Force refresh the table ", None, -1))
+        self.btn_refresh.setWhatsThis(QtWidgets.QApplication.translate("ElementsWindow", "Force refresh the table ", None, -1))
+        self.btn_refresh.setAccessibleDescription(QtWidgets.QApplication.translate("ElementsWindow", "Force refresh the table ", None, -1))
+        self.label.setText(QtWidgets.QApplication.translate("ElementsWindow", "Element type: ", None, -1))
+        self.combo_element_type.setToolTip(QtWidgets.QApplication.translate("ElementsWindow", "<html><head/><body><p>Select the element table you wish to view</p></body></html>", None, -1))
+        self.label_3.setText(QtWidgets.QApplication.translate("ElementsWindow", "  Filter:  ", None, -1))
+        self.label_2.setText(QtWidgets.QApplication.translate("ElementsWindow", "Component: ", None, -1))
+        self.label_4.setText(QtWidgets.QApplication.translate("ElementsWindow", "  Layer:  ", None, -1))
 
 from . import main_window_rc_rc