import math
import os
import gdspy
import geopandas
import shapely

from shapely.geometry import LineString as LineString
from copy import deepcopy
from operator import itemgetter
from typing import TYPE_CHECKING
from typing import Dict as Dict_
from typing import List, Tuple, Union


import pandas as pd
from pandas.api.types import is_numeric_dtype

import numpy as np

from qiskit_metal.renderers.renderer_base import QRenderer
from qiskit_metal.toolbox_metal.parsing import is_true
from qiskit_metal.toolbox_python.utility_functions import can_write_to_path

from ... import Dict

if TYPE_CHECKING:
    # For linting typechecking, import modules that can't be loaded here under normal conditions.
    # For example, I can't import QDesign, because it requires Qrenderer first. We have the
    # chicken and egg issue.
    from qiskit_metal.designs import QDesign


class GDSRender(QRenderer):
    """Extends QRenderer to export GDS formatted files. The methods which a user will need for GDS export
    should be found within this class.

    All chips within design should be exported to one gds file. For the "subtraction box":
    1. If user wants to export the entire design, AND if the base class of QDesign._chips[chip_name]['size']
    has dict following below example:
    {'center_x': 0.0, 'center_y': 0.0, 'size_x': 9, 'size_y': 6}
    then this box will be used for every layer within a chip.

    2. If user wants to export entire design, BUT there is not information in QDesign._chips[chip_name]['size'],
    then the renderer will calcuate the size of all of the components
    and use that size for the "subtraction box" for every layer within a chip.

    3. If user wants to export a list of explicit components, the bounding box will be calculated by size of
    QComponents in the QGeometry table. Then be scaled by bounding_box_scale_x and bounding_box_scale_y.


    datatype:
        * 10 Polygon
        * 11 Flexpath
    """

    #: Default options, over-written by passing ``options` dict to render_options.
    #: Type: Dict[str, str]
    default_options = Dict(

        # Before converting LINESTRING to FlexPath for GDS, check for "dog-leg" for LINESTRINGS in QGeometry.
        # If true, break up the LINESTRING so any segment which is shorter than the scaled-fillet
        # by "fillet_scale_factor" will be separated so the short segment will not be fillet'ed.
        replace_dog_leg_to_not_fillet='True',
        check_dog_leg_by_scaling_fillet='2.0',

        # DO NOT MODIFY `gds_unit`. Gets overwritten by ``set_units``.
        # gdspy unit is 1 meter.  gds_units appear to ONLY be used during write_gds().
        # Note that gds_unit will be overwritten from the design units, during init().
        # WARNING: this cannot be changed. since it is only used during the init once.
        # TODO: Maybe hide form user and document use of this function: what is the effect?
        gds_unit='1',  # 1m

        # Implement creating a ground plane which is scaled from largest bounding box,
        # then QGeometry which is marked as subtract will be removed from ground_plane.
        # Then the balance of QGeometry will be placed placed in same layer as ground_plane.
        ground_plane='True',

        # corners ('natural', 'miter', 'bevel', 'round', 'smooth', 'circular bend', callable, list)
        # Type of joins. A callable must receive 6 arguments
        # (vertex and direction vector from both segments being joined, the center and width of the path)
        # and return a list of vertices that make the join.
        # A list can be used to define the join for each parallel path.
        corners='circular bend',

        # tolerance > precision
        # Precision used for gds lib, boolean operations and FlexPath should likely be kept the same.
        # They can be different, but increases odds of weird artifacts or misalignment.
        # Some of this occours regardless (might be related to offset of a curve when done as a boolean vs. rendered),
        # but they are <<1nm, which isn't even picked up by any fab equipment (so can be ignored)
        # Numerical errors start to pop up if set precision too fine,
        # but 1nm seems to be the finest precision we use anyhow.
        # FOR NOW SPECIFY IN METERS. # TODO: Add parsing of actual units here
        tolerance='0.00001',  # 10.0 um

        # With input from fab people, any of the weird artifacts (like unwanted gaps)
        # that are less than 1nm in size can be ignored.
        # They don't even show up in the fabricated masks.
        # So, the precision of e-9 (so 1 nm) should be good as a default.
        # FOR NOW SPECIFY IN METERS. # TODO: Add parsing of actual units here
        precision='0.000000001',   # 1.0 nm

        # Since Qiskit Metal GUI, does not require a width for LineString, GDS, will provide a default value.
        width_LineString='10um',


        # (float): Scale box of components to render. Should be greater than 1.0.
        # For benifit of the GUI, keep this the last entry in the dict.  GUI shows a note regarding bound_box.
        bounding_box_scale_x='1.2',
        bounding_box_scale_y='1.2',
    )
    """Default options"""

    name = 'gds'
    """name"""

    # When additional columns are added to QGeometry, this is the example to populate it.
    # e.g. element_extensions = dict(
    #         base=dict(color=str, klayer=int),
    #         path=dict(thickness=float, material=str, perfectE=bool),
    #         poly=dict(thickness=float, material=str), )
    """element extentions dictionary   element_extensions = dict() from base class"""

    # Add columns to junction table during GDSRender.load()
    # element_extensions  is now being populated as part of load().
    # Determined from element_table_data.

    # Dict structure MUST be same as  element_extensions!!!!!!
    # This dict will be used to update QDesign during init of renderer.
    # Keeping this as a cls dict so could be edited before renderer is instantiated.
    # To update component.options junction table.
    element_table_data = dict(
        junction=dict(path_filename='Need_a_path_and_file')
    )

    def __init__(self, design: 'QDesign', initiate=True, render_template: Dict = None, render_options: Dict = None):
        """Create a QRenderer for GDS interface: export and import.

        Args:
            design (QDesign): Use QGeometry within QDesign  to obtain elements for GDS file.
            initiate (bool, optional): True to initiate the renderer. Defaults to True.
            render_template (Dict, optional): Typically used by GUI for template options for GDS.  Defaults to None.
            render_options (Dict, optional):  Used to overide all options. Defaults to None.
        """

        super().__init__(design=design, initiate=initiate,
                         render_template=render_template, render_options=render_options)

        self.lib = None  # type: gdspy.GdsLibrary
        self.new_gds_library()

        self.dict_bounds = Dict()

        # Updated each time export_to_gds() is called.
        self.chip_info = dict()

        # check the scale
        self.check_bounding_box_scale()

        # TODO use method to populate element_extentions from element_table_data.
        # Note element_extentions would be used in load()
        GDSRender.load()

    def parse_value(self, value: 'Anything') -> 'Anything':
        """Same as design.parse_value. See design for help.

        Returns:
            Parsed value of input.
        """
        return self.design.parse_value(value)

    def check_bounding_box_scale(self):
        """
        Some error checking for bounding_box_scale_x and bounding_box_scale_y numbers.
        """
        p = self.options
        bounding_box_scale_x = self.parse_value(p.bounding_box_scale_x)
        bounding_box_scale_y = self.parse_value(p.bounding_box_scale_y)

        if bounding_box_scale_x < 1:
            self.options['bounding_box_scale_x'] = GDSRender.default_options.bounding_box_scale_x
            self.logger.warning('Expected float and number greater than or equal to'
                                ' 1.0 for bounding_box_scale_x. User'
                                f'provided bounding_box_scale_x = {bounding_box_scale_x}'
                                ', using default_options.bounding_box_scale_x.')

        if bounding_box_scale_y < 1:
            self.options['bounding_box_scale_y'] = GDSRender.default_options.bounding_box_scale_y
            self.logger.warning(
                f'Expected float and number greater than or equal to 1.0 for bounding_box_scale_y.'
                'User provided bounding_box_scale_y = {bounding_box_scale_y}, '
                'using default_options.bounding_box_scale_y.')

    def _clear_library(self):
        """Clear current library."""
        gdspy.current_library.cells.clear()

<<<<<<< HEAD
    # # TODO: Move to toolbox_python utility and call there
    # def _can_write_to_path(self, file: str) -> int:
    #     """Check if can write file.
=======
    # TODO: Move to toolbox_python utility and call there
    # Maybe not, there is a self.logger.
    def _can_write_to_path(self, file: str) -> int:
        """Check if can write file.
>>>>>>> 32d22450

    #     Args:
    #         file (str): Has the path and/or just the file name.

    #     Returns:
    #         int: 1 if access is allowed. Else returns 0, if access not given.
    #     """

    #     # If need to use lib pathlib.
    #     directory_name = os.path.dirname(os.path.abspath(file))
    #     if os.access(directory_name, os.W_OK):
    #         return 1
    #     else:
    #         self.logger.warning(f'Not able to write to directory.'
    #                             f'File:"{file}" not written.'
    #                             f' Checked directory:"{directory_name}".')
    #         return 0

    def update_units(self):
        """Update the options in the units.
        Warning: DOES NOT CHANGE THE CURRENT LIB
        """
        self.options['gds_unit'] = 1.0 / self.design.parse_value('1 meter')

    def separate_subtract_shapes(self, chip_name: str, table_name: str,
                                 table: geopandas.GeoSeries) -> None:
        """For each chip and table, separate them by subtract being either True or False.
           Names of chip and table should be same as the QGeometry tables.

        Args:
            chip_name (str): Name of "chip".  Example is "main".
            table_name (str): Name for "table".  Example is "poly", and "path".
            table (geopandas.GeoSeries): Table with similar qgeometries.
        """

        subtract_true = table[table['subtract'] == True]

        subtract_false = table[table['subtract'] == False]

        setattr(
            self, f'{chip_name}_{table_name}_subtract_true', subtract_true)
        setattr(
            self, f'{chip_name}_{table_name}_subtract_false', subtract_false)

    @staticmethod
    def get_bounds(gs_table: geopandas.GeoSeries) -> Tuple[float, float, float, float]:
        """Get the bounds for all of the elements in gs_table.

        Args:
            gs_table (pandas.GeoSeries): A pandas GeoSeries used to describe components in a design.

        Returns:
            Tuple[float, float, float, float]: The bounds of all of the elements in this table. [minx, miny, maxx, maxy]
        """
        if len(gs_table) == 0:
            return(0, 0, 0, 0)

        return gs_table.total_bounds

    @staticmethod
    def inclusive_bound(all_bounds: list) -> tuple:
        """Given a list of tuples which describe corners of a box, i.e. (minx, miny, maxx, maxy).
        This method will find the box, which will include all boxes.  In another words, the smallest minx and miny;
        and the largest maxx and maxy.

        Args:
            all_bounds (list): List of bounds. Each tuple corresponds to a box.

        Returns:
            tuple: Describe a box which includes the area of each box in all_bounds.
        """

        # If given an empty list.
        if len(all_bounds) == 0:
            return (0.0, 0.0, 0.0, 0.0)

        inclusive_tuple = (min(all_bounds, key=itemgetter(0))[0],
                           min(all_bounds, key=itemgetter(1))[1],
                           max(all_bounds, key=itemgetter(2))[2],
                           max(all_bounds, key=itemgetter(3))[3])
        return inclusive_tuple

    @staticmethod
    def midpoint_xy(x1: float, y1: float, x2: float, y2: float) -> Tuple[float, float]:
        """Calculate the center of a line segment with endpoints (x1,y1) and (x2,y2).

        Args:
            x1 (float): x of endpoint (x1,y1)
            y1 (float): y of endpoint (x1,y1)
            x2 (float): x of endpoint (x2,y2)
            y2 (float): y of endpoint (x2,y2)

        Returns:
            Tuple[float, float]:
            1st float: x for midpoint
            2nd float: y for midpoint
        """
        midx = (x1+x2) / 2
        midy = (y1+y2) / 2

        return midx, midy

    def scale_max_bounds(self, chip_name: str, all_bounds: list) -> Tuple[tuple, tuple]:
        """Given the list of tuples to represent all of the bounds for path, poly, etc.
        This will return the scaled using self.bounding_box_scale_x and self.bounding_box_scale_y,
        and the max bounds of the tuples provided.

        Args:
            chip_name (str): Name of chip.
            all_bounds (list): Each tuple=(minx, miny, maxx, maxy) in list represents bounding box for poly, path, etc.

        Returns:
            tuple[tuple, tuple]:
            first tuple: A scaled bounding box which includes all paths, polys, etc.;
            second tuple: A  bounding box which includes all paths, polys, etc.
        """
        # If given an empty list.
        if len(all_bounds) == 0:
            return (0.0, 0.0, 0.0, 0.0), (0.0, 0.0, 0.0, 0.0)

        # Get an inclusive bounding box to contain all of the tuples provided.
        minx, miny, maxx, maxy = self.inclusive_bound(all_bounds)

        # Center of inclusive bounding box
        center_x = (minx + maxx) / 2
        center_y = (miny + maxy) / 2

        scaled_width = (maxx - minx) * \
            self.parse_value(self.options.bounding_box_scale_x)
        scaled_height = (maxy - miny) * \
            self.parse_value(self.options.bounding_box_scale_y)

        # Scaled inclusive bounding box by self.options.bounding_box_scale_x and self.options.bounding_box_scale_y.
        scaled_box = (center_x - (.5 * scaled_width),
                      center_y - (.5 * scaled_height),
                      center_x + (.5 * scaled_width),
                      center_y + (.5 * scaled_height))

        self.dict_bounds[chip_name]['scaled_box'] = scaled_box
        self.dict_bounds[chip_name]['inclusive_box'] = (minx, miny, maxx, maxy)

        return scaled_box, (minx, miny, maxx, maxy)

    def check_qcomps(self, highlight_qcomponents: list = []) -> Tuple[list, int]:
        """Confirm the list doesn't have names of componentes repeated.
        Comfirm that the name of component exists in QDesign.

        Args:
            highlight_qcomponents (list, optional): List of strings which denote the name of QComponents to render.
                                                     Defaults to []. Empty list means to render entire design.

        Returns:
            Tuple[list, int]:
            list: Unique list of QComponents to render.
            int: 0 if all ended well. Otherwise, 1 if QComponent name not in design.
        """
        # Remove identical QComponent names.
        unique_qcomponents = list(set(highlight_qcomponents))

        # Confirm all QComponent are in design.
        for qcomp in unique_qcomponents:
            if qcomp not in self.design.name_to_id:
                self.logger.warning(f'The component={qcomp} in highlight_qcomponents not'
                                    ' in QDesign. The GDS data not generated.')
                return unique_qcomponents, 1

        # For Subtraction bounding box.
        # If list passed to export is the whole chip, then want to use the bounding box from design planar.
        # If list is subset of chip, then caluclate a custom bounding box and scale it.

        if len(unique_qcomponents) == len(self.design._components):
            # Since user wants all of the chip to be rendered, use the design.planar bounding box.
            unique_qcomponents[:] = []

        return unique_qcomponents, 0

    def create_qgeometry_for_gds(self, highlight_qcomponents: list = []) -> int:
        """Using self.design, this method does the following:

        1. Gather the QGeometries to be used to write to file.
           Duplicate names in hightlight_qcomponents will be removed without warning.

        2. Populate self.dict_bounds, for each chip, contains the maximum bound for all elements to render.

        3. Calculate scaled bounding box to emulate size of chip using self.bounding_box_scale(x and y)
           and place into self.dict_bounds[chip_name]['for_subtract'].

        4. Gather Geometries to export to GDS format.

        Args:
            highlight_qcomponents (list): List of strings which denote the name of QComponents to render.
                                        If empty, render all comonents in design.
                                        If QComponent names are dupliated, duplicates will be ignored.

        Returns:
            int: 0 if all ended well. Otherwise, 1 if QComponent name(s) not in design.
        """
        unique_qcomponents, status = self.check_qcomps(highlight_qcomponents)
        if status == 1:
            return 1
        self.dict_bounds.clear()

        for chip_name in self.chip_info:
            # put the QGeometry into GDS format.
            # There can be more than one chip in QGeometry.  They all export to one gds file.

            # all_subtract and all_no_subtract may be depreciated in future..
            self.chip_info[chip_name]['all_subtract'] = []
            self.chip_info[chip_name]['all_no_subtract'] = []

            self.dict_bounds[chip_name] = Dict()
            self.dict_bounds[chip_name]['gather'] = []
            self.dict_bounds[chip_name]['for_subtract'] = tuple()
            all_table_subtracts = []
            all_table_no_subtracts = []

            for table_name in self.design.qgeometry.get_element_types():

                # Get table for chip and table_name, and reduce to keep just the list of unique_qcomponents.
                table = self.get_table(
                    table_name, unique_qcomponents, chip_name)

                # For every chip, and layer, separate the "subtract" and "no_subtract" elements and gather bounds.
                # dict_bounds[chip_name] = list_bounds
                self.gather_subtract_elements_and_bounds(
                    chip_name, table_name, table, all_table_subtracts, all_table_no_subtracts)

            # If list of QComponents provided, use the bounding_box_scale(x and y),
            # otherwise use self._chips
            scaled_max_bound, max_bound = self.scale_max_bounds(chip_name,
                                                                self.dict_bounds[chip_name]['gather'])
            if highlight_qcomponents:
                self.dict_bounds[chip_name]['for_subtract'] = scaled_max_bound
            else:
                chip_box, status = self.design.get_x_y_for_chip(chip_name)
                if status == 0:
                    self.dict_bounds[chip_name]['for_subtract'] = chip_box
                else:
                    self.dict_bounds[chip_name]['for_subtract'] = max_bound
                    self.logger.warning(
                        f'design.get_x_y_for_chip() did NOT return a good code for chip={chip_name},'
                        f'for ground subtraction-box using the size calculated from QGeometry, ({max_bound}) will be used. ')
            if is_true(self.options.ground_plane):
                self.handle_ground_plane(chip_name,
                                         all_table_subtracts, all_table_no_subtracts)

        return 0

    def handle_ground_plane(self, chip_name: str, all_table_subtracts: list, all_table_no_subtracts: list):
        """Place all the subtract geometries for one chip into self.chip_info[chip_name]['all_subtract_true']

        For LINESTRING within table that has a value for fillet, check if any segment is shorter than fillet radius.
        If so, then break the LINESTRING so that shorter segments do not get fillet'ed and longer segments get fillet'ed.
        Add the mulitiple LINESTRINGS back to table.
        Also remove "bad" LINESTRING from table.

        Then use qgeometry_to_gds() to convert the QGeometry elements to gdspy elements.  The gdspy elements
        are place in self.chip_info[chip_name]['q_subtract_true'].

        Args:
            chip_name (str): Chip_name that is being processed.
            all_table_subtracts (list): Add to self.chip_info by layer number.
            all_table_no_subtracts (list): Add to self.chip_info by layer number.
        """

        fix_dog_leg = self.parse_value(
            self.options.replace_dog_leg_to_not_fillet)
        all_layers = self.design.qgeometry.get_all_unique_layers(chip_name)

        for chip_layer in all_layers:
            copy_subtract = []
            copy_no_subtract = []
            copy_subtract = deepcopy(all_table_subtracts)
            copy_no_subtract = deepcopy(all_table_no_subtracts)

            for item in copy_subtract:
                item.drop(item.index[item['layer'] !=
                                     chip_layer], inplace=True)

            for item_no in copy_no_subtract:
                item_no.drop(item_no.index[item_no['layer'] !=
                                           chip_layer], inplace=True)

            self.chip_info[chip_name][chip_layer]['all_subtract_true'] = geopandas.GeoDataFrame(
                pd.concat(copy_subtract, ignore_index=False))

            self.chip_info[chip_name][chip_layer]['all_subtract_false'] = geopandas.GeoDataFrame(
                pd.concat(copy_no_subtract, ignore_index=False))

            self.chip_info[chip_name][chip_layer]['all_subtract_true'].reset_index(
                inplace=True)
            self.chip_info[chip_name][chip_layer]['all_subtract_false'].reset_index(
                inplace=True)

            if is_true(fix_dog_leg):
                self.fix_dog_leg_within_table(
                    chip_name, chip_layer, 'all_subtract_true')
                self.fix_dog_leg_within_table(
                    chip_name, chip_layer, 'all_subtract_false')

            self.chip_info[chip_name][chip_layer]['q_subtract_true'] = self.chip_info[chip_name][chip_layer]['all_subtract_true'].apply(
                self.qgeometry_to_gds, axis=1)

            self.chip_info[chip_name][chip_layer]['q_subtract_false'] = self.chip_info[chip_name][chip_layer]['all_subtract_false'].apply(
                self.qgeometry_to_gds, axis=1)

    def fix_dog_leg_within_table(self, chip_name: str, chip_layer: int, all_sub_true_or_false: str):
        """Update self.chip_info geopandas.GeoDataFrame.

        Will iterate through the rows to examine the LineString.
        Then determine if there is a segment that is shorter than the critera based on default_options.
        If so, then remove the row, and append shorter LineString with no fillet, within the dataframe.

        Args:
            chip_name (str): The name of chip.
            chip_layer (int): The layer within the chip to be evaluated.
            all_sub_true_or_false (str): To be used within self.chip_info: 'all_subtract_true' or 'all_subtract_false'.
        """
        df = self.chip_info[chip_name][chip_layer][all_sub_true_or_false]
        df_fillet = df[-df['fillet'].isnull()]

        if not df_fillet.empty:
            # Don't edit the table when iterating through the rows.
            # Save info in dict and then edit the table.
            edit_index = dict()
            for index, row in df_fillet.iterrows():
                # print(
                #     f'With parse_value: {self.parse_value(row.fillet)}, row.fille: {row.fillet}')
                status, all_shapelys = self.check_length(
                    row.geometry, row.fillet)
                if status > 0:
                    edit_index[index] = all_shapelys

            df_copy = self.chip_info[chip_name][chip_layer][all_sub_true_or_false].copy(
                deep=True)
            for del_key, the_shapes in edit_index.items():
                # copy row "index" into a new df "status" times.  Then replace the LONG shapely with all_shapleys
                # For any entries in edit_index, edit table here.
                orig_row = df_copy.loc[del_key].copy(deep=True)
                df_copy = df_copy.drop(index=del_key)

                for new_row, short_shape in the_shapes.items():
                    orig_row['geometry'] = short_shape['line']
                    orig_row['fillet'] = short_shape['fillet']
                    # Keep ignore_index=False, otherwise, the other del_key will not be found.
                    df_copy = df_copy.append(orig_row, ignore_index=False)

            self.chip_info[chip_name][chip_layer][all_sub_true_or_false] = df_copy.copy(
                deep=True)

    def check_length(self, a_shapely: shapely.geometry.LineString, a_fillet: float) -> Tuple[int, Dict]:
        """Determine if a_shapely has short segments based on scaled fillet value.

        Use check_dog_leg_by_scaling with a_fillet to determine the critera for flagging a segment.
        Return Tuple with flagged segments.

        The "status" returned in int:
        -1: Method needs to update the return code.
         0: No issues, no "dog-legs" found
         int: The number of shapelys returned. New shapeleys, should replace the ones provided in a_shapley

        The "shorter_lines" returned in dict:
        key: Using the index values from list(a_shapely.coords)
        value: dict() for each new, shorter, LineString

        The dict()
        key: fillet, value: can be float from before, or undefined to denote no fillet.
        key: line, value: shorter LineString

        Args:
            a_shapely (shapely.geometry.LineString): A shapley object that needs to be evaluated.
            a_fillet (float): From component developer.

        Returns:
            Tuple[int, Dict]:
            int: Number of short segments that should not have fillet.
            Dict: Key: index into a_shapely, Value: dict with fillet and shorter LineString
        """
       # Holds all of the index of when a segment is too short.
        idx_bad_fillet = list()
        status = -1  # Initalize to meaningless value.
        coords = list(a_shapely.coords)
        len_coords = len(coords)

        all_idx_bad_fillet = dict()

        self.identify_vertex_not_to_fillet(
            coords, a_fillet, all_idx_bad_fillet, len_coords)

        shorter_lines = dict()

        idx_bad_fillet = sorted(all_idx_bad_fillet['reduced_idx'])
        status = len(idx_bad_fillet)

        if status:
            midpoints = all_idx_bad_fillet['midpoints']
            no_fillet_vertices = list()
            fillet_vertices = list()

            # Gather the no-fillet segments
            for idx, (start, stop) in enumerate(idx_bad_fillet):
                no_fillet_vertices.clear()
                if idx == 0 and start == 0:
                    # The first segment.
                    no_fillet_vertices = coords[start:stop+1]
                    no_fillet_vertices.append(midpoints[stop])
                    shorter_lines[stop] = dict({'line': LineString(no_fillet_vertices),
                                                'fillet': float('NaN')})
                elif idx == status-1 and stop == len_coords-1:
                    # The last segment
                    no_fillet_vertices = coords[start:stop+1]
                    no_fillet_vertices.insert(0, midpoints[start-1])
                    shorter_lines[stop] = dict({'line': LineString(no_fillet_vertices),
                                                'fillet': float('NaN')})
                else:
                    # Segment in between first and last segment.
                    no_fillet_vertices = coords[start:stop+1]
                    no_fillet_vertices.insert(0, midpoints[start-1])
                    no_fillet_vertices.append(midpoints[stop])
                    shorter_lines[stop] = dict({'line': LineString(no_fillet_vertices),
                                                'fillet': float('NaN')})
            # Gather the fillet segments.
            at_vertex = 0
            for idx, (start, stop) in enumerate(idx_bad_fillet):
                fillet_vertices.clear()
                if idx == 0 and start == 0:
                    pass    # just update at_vertex
                if idx == 0 and start == 1:
                    init_tuple = coords[0]
                    fillet_vertices = [init_tuple, midpoints[start-1]]
                    shorter_lines[start] = dict({'line': LineString(fillet_vertices),
                                                 'fillet': a_fillet})
                if idx == 0 and start > 1:
                    fillet_vertices = coords[0:start]
                    fillet_vertices.append(midpoints[start-1])
                    shorter_lines[start] = dict({'line': LineString(fillet_vertices),
                                                 'fillet': a_fillet})
                    if idx == status-1 and stop != len_coords-1:
                        # Extra segment after the last no-fillet.
                        fillet_vertices.clear()
                        fillet_vertices = coords[stop+1:len_coords]
                        fillet_vertices.insert(0, midpoints[stop])
                        shorter_lines[len_coords] = dict({'line': LineString(fillet_vertices),
                                                          'fillet': a_fillet})
                elif idx == status-1 and stop != len_coords-1:
                    fillet_vertices = coords[at_vertex+1:start]
                    fillet_vertices.insert(0, midpoints[at_vertex])
                    fillet_vertices.append(midpoints[start-1])
                    shorter_lines[start] = dict({'line': LineString(fillet_vertices),
                                                 'fillet': a_fillet})
                    # Extra segment after the last no-fillet.
                    fillet_vertices.clear()
                    fillet_vertices = coords[stop+1:len_coords]
                    fillet_vertices.insert(0, midpoints[stop])
                    shorter_lines[len_coords] = dict({'line': LineString(fillet_vertices),
                                                      'fillet': a_fillet})
                else:
                    if (start-at_vertex) > 1:
                        fillet_vertices = coords[at_vertex+1:start]
                        fillet_vertices.insert(0, midpoints[at_vertex])
                        fillet_vertices.append(midpoints[start-1])
                        shorter_lines[start] = dict({'line': LineString(fillet_vertices),
                                                     'fillet': a_fillet})
                at_vertex = stop  # Need to update for every loop.
        else:
            # no dog-legs
            shorter_lines[len_coords-1] = a_shapely
        return status, shorter_lines

    def identify_vertex_not_to_fillet(self, coords: list, a_fillet: float, all_idx_bad_fillet: dict, len_coords: int):
        """Use coords to denote segments that are too short.  In particular, 
        when fillet'd, they will cause the appearance of a dog-leg when graphed. 

        Args:
            coords (list): User provide a list of tuples.  The tuple is (x,y) location for a vertex.  
            The list represents a LineString.

            a_fillet (float): The value provided by component developer.  

            all_idx_bad_fillet (dict): An empty dict which will be populated by this method.  
            Key 'reduced_idx' will hold list of tuples.  The tuples correspond to index for list named "coords".
            Key 'midpoints' will hold list of tuples. The index of a tuple corresponds to two index within coords.
            For example, a index in midpoints is x, that coresponds midpoint of segment x-1 to x. 

            len_coords (int): The length of list coords. 
        """

        fillet_scale_factor = self.parse_value(
            self.options.check_dog_leg_by_scaling_fillet)
        precision = float(self.parse_value(self.options.precision))
        for_rounding = int(np.abs(np.log10(precision)))

        scaled_fillet = a_fillet * fillet_scale_factor
        end_vertex_of_bad = list()
        for index, xy in enumerate(coords):
            # Skip the first vertex.
            if index > 0:
                xy_previous = coords[index-1]

                # Use np.round to reduce rounding errors, since seg_length is used for comparison.
                seg_length = np.round(math.dist(xy_previous, xy), for_rounding)
                # If at first or last segment, use just the fillet value to check, otherwise, use scaled_fillet.
                # Need to not fillet index-1 to index line segment.
                if index == 1 or index == len_coords-1:
                    if seg_length < a_fillet:
                        end_vertex_of_bad.append((index-1, index))
                else:
                    if seg_length < scaled_fillet:
                        end_vertex_of_bad.append((index-1, index))

        reduced_idx = GDSRender.compress_list(end_vertex_of_bad)
        all_idx_bad_fillet['reduced_idx'] = reduced_idx

        midpoints = list()
        midpoints = [GDSRender.midpoint_xy(coords[idx-1][0], coords[idx-1][1], vertex2[0], vertex2[1])
                     for idx, vertex2 in enumerate(coords) if idx > 0]
        all_idx_bad_fillet['midpoints'] = midpoints

    @ staticmethod
    def compress_list(individual_seg: list) -> list:
        """Given a list of segments that should not be fillet'd,
        search for adjacent segments and make them one compressed list.

        Args:
            individual_seg (list): List of tuples of two ints.  Each int refers to an index of a LineString.

        Returns:
            list: A compresses list of individual_segs.  So, it combines adjacent segments into a longer one.
        """
        reduced_idx = list()
        len_compressed = len(individual_seg)
        if len_compressed > 0:
            last_unique_seg = (-1, -1)  # set to a non-logical tuple

            for index, item in enumerate(individual_seg):
                if index == 0:
                    last_unique_seg = item
                else:
                    if min(item) == max(last_unique_seg):
                        last_unique_seg = (min(last_unique_seg), max(item))
                    else:
                        reduced_idx.append(last_unique_seg)
                        last_unique_seg = item
                if index == len_compressed-1:
                    reduced_idx.append(last_unique_seg)
            return reduced_idx

        else:
            return reduced_idx

    def gather_subtract_elements_and_bounds(self, chip_name: str, table_name: str, table: geopandas.GeoDataFrame,
                                            all_subtracts: list, all_no_subtracts: list):
        """For every chip, and layer, separate the "subtract" and "no_subtract" elements
        and gather bounds for all the elements in qgeometries..
        Use format: f'{chip_name}_{table_name}s'

        Args:
            chip_name (str): Name of chip.  Example is 'main'.
            table_name (str): There are multiple tables in QGeometry table.  Example: 'path' and 'poly'.
            table (geopandas.GeoDataFrame): Actual table for the name.
            all_subtracts (list): Pass by reference so method can update this list.
            all_no_subtracts (list): Pass by reference so method can update this list.

        """

        # Determine bound box and return scalar larger than size.
        bounds = tuple(self.get_bounds(table))

        # Add the bounds of each table to list.
        self.dict_bounds[chip_name]['gather'].append(bounds)

        if is_true(self.options.ground_plane):
            self.separate_subtract_shapes(chip_name, table_name, table)

            all_subtracts.append(
                getattr(self, f'{chip_name}_{table_name}_subtract_true'))
            all_no_subtracts.append(
                getattr(self, f'{chip_name}_{table_name}_subtract_false'))

        # Done because ground plane option may be false.
        # This is not used anywhere currently.
        # Keep this depreciated code.
        # polys use gdspy.Polygon;    paths use gdspy.LineString
        '''
        q_geometries = table.apply(self.qgeometry_to_gds, axis=1)
        setattr(self, f'{chip_name}_{table_name}s', q_geometries)
        '''

    def get_table(self, table_name: str, unique_qcomponents: list, chip_name: str) -> geopandas.GeoDataFrame:
        """If unique_qcomponents list is empty, get table using table_name from QGeometry tables
            for all elements with table_name.  Otherwise, return a table with fewer elements, for just the
            qcomponents within the unique_qcomponents list.

        Args:
            table_name (str): Can be "path", "poly", etc. from the QGeometry tables.
            unique_qcomponents (list): User requested list of component names to export to GDS file.

        Returns:
            geopandas.GeoDataFrame: Table of elements within the QGeometry.
        """

        # self.design.qgeometry.tables is a dict. key=table_name, value=geopandas.GeoDataFrame
        if len(unique_qcomponents) == 0:
            table = self.design.qgeometry.tables[table_name]
        else:
            table = self.design.qgeometry.tables[table_name]
            # Convert string QComponent.name  to QComponent.id
            highlight_id = [self.design.name_to_id[a_qcomponent]
                            for a_qcomponent in unique_qcomponents]

            # Remove QComponents which are not requested.
            table = table[table['component'].isin(highlight_id)]

        table = table[table['chip'] == chip_name]

        return table

    def new_gds_library(self) -> gdspy.GdsLibrary:
        """Creates a new GDS Library. Deletes the old.
           Create a new GDS library file. It can contains multiple cells.

           Returns:
            gdspy.GdsLibrary: GDS library which can contain multiple celles.
        """

        self.update_units()

        if self.lib:
            self._clear_library()

        # Create a new GDS library file. It can contains multiple cells.
        self.lib = gdspy.GdsLibrary(unit=float(
            self.parse_value(self.options.gds_unit)))

        return self.lib

    def write_poly_path_to_file(self, file_name: str) -> None:
        """Using the geometries for each table name in QGeometry, write to a GDS file.

        For every layer within a chip, use the same "subtraction box" for the elements that
        have subtract as true.  Every layer within a chip will have cell named:
        f'TOP_{chip_name}_{chip_layer}'.

        Args:
            file_name (str): The path and file name to write the gds file.
                             Name needs to include desired extention, i.e. "a_path_and_name.gds".
        """

        precision = float(self.parse_value(self.options.precision))

        lib = self.new_gds_library()

        # Keep this to demo how to pass to gds without subtraction
        # Need to add the chipnames to this depreciated code.
        # The NO_EDITS cell is for testing of development code.
        # cell = lib.new_cell('NO_EDITS', overwrite_duplicate=True)

        # for table_name in self.design.qgeometry.get_element_types():
        #     q_geometries = getattr(self, f'{table_name}s')
        #     if q_geometries is None:
        #         self.logger.warning(
        #             f'There are no {table_name}s to write.')
        #     else:
        #         cell.add(q_geometries)

        #     if q_geometries is None:
        #         self.logger.warning(
        #             f'There is no table named "{table_name}s" to write.')
        #     else:
        #        cell.add(q_geometries)

        if is_true(self.options.ground_plane):
            all_chips_top_name = 'TOP'
            all_chips_top = lib.new_cell(
                all_chips_top_name, overwrite_duplicate=True)
            for chip_name in self.chip_info:
                chip_only_top_name = f'TOP_{chip_name}'
                chip_only_top = lib.new_cell(
                    chip_only_top_name, overwrite_duplicate=True)

                # There can be more than one chip in QGeometry.
                # All chips export to one gds file.
                # Each chip uses its own subtract rectangle.
                layers_in_chip = self.design.qgeometry.get_all_unique_layers(
                    chip_name)

                minx, miny, maxx, maxy = self.dict_bounds[chip_name]['for_subtract']
                rectangle_points = [(minx, miny), (maxx, miny),
                                    (maxx, maxy), (minx, maxy)]

                for chip_layer in layers_in_chip:

                    self.chip_info[chip_name]['subtract_poly'] = gdspy.Polygon(
                        rectangle_points, chip_layer)

                    ground_cell_name = f'TOP_{chip_name}_{chip_layer}'
                    ground_cell = lib.new_cell(
                        ground_cell_name, overwrite_duplicate=True)

                    if len(self.chip_info[chip_name][chip_layer]['q_subtract_true']) != 0:
                        subtract_cell_name = f'SUBTRACT_{chip_name}_{chip_layer}'
                        subtract_cell = lib.new_cell(
                            subtract_cell_name, overwrite_duplicate=True)
                        subtract_cell.add(
                            self.chip_info[chip_name][chip_layer]['q_subtract_true'])

                        '''gdspy.boolean() is not documented clearly.
                        If there are multiple elements to subtract (both poly and path),
                        the way I could make it work is to put them into a cell, within lib.
                        I used the method cell_name.get_polygons(),
                        which appears to convert all elements within the cell to poly.
                        After the boolean(), I deleted the cell from lib.
                        The memory is freed up then.
                        '''
                        diff_geometry = gdspy.boolean(
                            self.chip_info[chip_name]['subtract_poly'],
                            subtract_cell.get_polygons(),
                            'not',
                            precision=precision,
                            layer=chip_layer)

                        lib.remove(subtract_cell)

                        if diff_geometry is None:
                            self.design.logger.warning(
                                f'There is no table named diff_geometry to write.')
                        else:
                            ground_cell.add(diff_geometry)

                    if self.chip_info[chip_name][chip_layer]['q_subtract_false'] is None:
                        self.logger.warning(
                            f'There is no table named self.chip_info[{chip_name}][q_subtract_false] to write.')
                    else:
                        if len(self.chip_info[chip_name][chip_layer]['q_subtract_false']) != 0:
                            ground_cell.add(
                                self.chip_info[chip_name][chip_layer]['q_subtract_false'])
                    # put all cells into TOP_chipname, if not empty.
                    # When checking for bounding box, gdspy will return None if empty.
                    if ground_cell.get_bounding_box() is not None:
                        chip_only_top.add(gdspy.CellReference(ground_cell))
                    else:
                        lib.remove(ground_cell)

                # put all chips into TOP
                if chip_only_top.get_bounding_box() is not None:
                    all_chips_top.add(gdspy.CellReference(chip_only_top))
                else:
                    lib.remove(chip_only_top)

        lib.write_gds(file_name)

    def export_to_gds(self, file_name: str, highlight_qcomponents: list = []) -> int:
        """Use the design which was used to initialize this class.
        The QGeometry element types of both "path" and "poly", will
        be used, to convert QGeometry to GDS formatted file.

        Args:
            file_name (str): File name which can also include directory path.
                             If the file exists, it will be overwritten.
            highlight_qcomponents (list): List of strings which denote the name of QComponents to render.
                                        If empty, render all components in design.

        Returns:
            int: 0=file_name can not be written, otherwise 1=file_name has been written
        """

        if not can_write_to_path(file_name):
            return 0

        # There can be more than one chip in QGeometry.  They all export to one gds file.
        # Each chip will hold the rectangle for subtract for each layer so:
        # chip_info[chip_name][subtract_box][(min_x,min_y,max_x,max_y)]
        # chip_info[chip_name][layer_number][all_subtract_elements]
        # chip_info[chip_name][layer_number][all_no_subtract_elements]
        self.chip_info.clear()
        self.chip_info.update(self.get_chip_names())

        if (self.create_qgeometry_for_gds(highlight_qcomponents) == 0):
            self.write_poly_path_to_file(file_name)
            return 1
        else:
            return 0

    def qgeometry_to_gds(self, qgeometry_element: pd.Series) -> 'gdspy.polygon':
        """Convert the design.qgeometry table to format used by GDS renderer.
        Convert the class to a series of GDSII elements.

        Args:
            qgeometry_element (pd.Series): Expect a shapley object.

        Returns:
            'gdspy.polygon' or 'gdspy.FlexPath': Convert the class to a series of GDSII
            format on the input pd.Series.
        """

        """
        *NOTE:*
        GDS:
            points (array-like[N][2]) – Coordinates of the vertices of the polygon.
            layer (integer) – The GDSII layer number for this qgeometry_element.
            datatype (integer) – The GDSII datatype for this qgeometry_element (between 0 and 255).
                                  datatype=10 or 11 means only that they are from a
                                  Polygon vs. LineString.  This can be changed.
        See:
            https://gdspy.readthedocs.io/en/stable/reference.html#polygon
        """

        corners = self.options.corners
        # TODO: change to actual parsing and unit conversion
        tolerance = float(self.options.tolerance)
        # TODO: Check it works as desired
        precision = float(self.options.precision)

        geom = qgeometry_element.geometry  # type: shapely.geometry.base.BaseGeometry

        if isinstance(geom, shapely.geometry.Polygon):
            exterior_poly = gdspy.Polygon(list(geom.exterior.coords),
                                          layer=qgeometry_element.layer,
                                          datatype=10,
                                          )
            # If polygons have a holes, need to remove it for gdspy.
            all_interiors = list()
            if geom.interiors:
                for hole in geom.interiors:
                    interior_coords = list(hole.coords)
                    all_interiors.append(interior_coords)
                a_poly_set = gdspy.PolygonSet(
                    all_interiors, layer=qgeometry_element.layer, datatype=10)
                a_poly = gdspy.boolean(
                    exterior_poly, a_poly_set, 'not', layer=qgeometry_element.layer, datatype=10)
                return a_poly
            else:
                return exterior_poly

        elif isinstance(geom, shapely.geometry.LineString):
            '''
            class gdspy.FlexPath(points, width, offset=0, corners='natural', ends='flush',
            bend_radius=None, tolerance=0.01, precision=0.001, max_points=199,
            gdsii_path=False, width_transform=True, layer=0, datatype=0)

            Only fillet, if number is greater than zero.
            '''
<<<<<<< HEAD
            if math.isnan(element.width):
                self.logger.warning(
                    f'The width for a Path is not a number. The Path is not being exported for GDS.'
                )
            else:
                if 'fillet' in element:
                    if math.isnan(element.fillet) or element.fillet <= 0 or element.fillet < element.width:
                        to_return = gdspy.FlexPath(list(geom.coords),
                                                   width=element.width,
                                                   # layer=element.layer if not element['subtract'] else 0,
                                                   layer=element.layer,
                                                   datatype=11)
                    else:
                        to_return = gdspy.FlexPath(list(geom.coords),
                                                   width=element.width,
                                                   # layer=element.layer if not element['subtract'] else 0,
                                                   layer=element.layer,
                                                   datatype=11,
                                                   corners=corners,
                                                   bend_radius=element.fillet,
                                                   tolerance=tolerance,
                                                   precision=precision
                                                   )
                    return to_return
                else:
                    # Could be junction table with a linestring.
                    # Look for gds_path_filename in column.
                    self.logger.warning(
                        f'Linestring did not have fillet in column. The element was not drawn.\n'
                        f'The element within talbe is:\n'
                        f'{element}'
                    )
=======
            use_width = self.parse_value(self.options.width_LineString)
            if math.isnan(qgeometry_element.width):

                qcomponent_id = self.parse_value(qgeometry_element.component)
                name = self.parse_value(qgeometry_element['name'])
                layer_num = self.parse_value(qgeometry_element.layer)
                width = self.parse_value(qgeometry_element.width)
                self.logger.warning(
                    f'Since width:{width} for a Path is not a number, '
                    f'it will be exported using width_LineString: {use_width}.  '
                    f'The component_id is:{qcomponent_id}, name is:{name}, layer is: {layer_num}')
            else:
                use_width = qgeometry_element.width

            if 'fillet' in qgeometry_element:
                if math.isnan(qgeometry_element.fillet) or qgeometry_element.fillet <= 0 or qgeometry_element.fillet < qgeometry_element.width:
                    to_return = gdspy.FlexPath(list(geom.coords),
                                               use_width,
                                               layer=qgeometry_element.layer,
                                               datatype=11)
                else:
                    to_return = gdspy.FlexPath(list(geom.coords),
                                               use_width,
                                               layer=qgeometry_element.layer,
                                               datatype=11,
                                               corners=corners,
                                               bend_radius=qgeometry_element.fillet,
                                               tolerance=tolerance,
                                               precision=precision
                                               )
                return to_return
            else:
                # Could be junction table with a linestring.
                # Look for gds_path_filename in column.
                self.logger.warning(
                    f'Linestring did not have fillet in column. The qgeometry_element was not drawn.\n'
                    f'The qgeometry_element within table is:\n'
                    f'{qgeometry_element}'
                )
>>>>>>> 32d22450
        else:
            # TODO: Handle
            self.logger.warning(
                f'Unexpected shapely object geometry.'
                f'The variable qgeometry_element is {type(geom)}, method can currently handle Polygon and FlexPath.')
            # print(geom)
            return None

    def get_chip_names(self) -> Dict:
        """ Returns a dict of unique chip names for ALL tables within QGeometry.
        In another words, for every "path" table, "poly" table ... etc, this method will search for unique
        chip names and return a dict of unique chip names from QGeometry table.

        Returns:
            Dict: dict with key of chip names and value of empty dict to hold things for renderers.
        """
        chip_names = Dict()
        for table_name in self.design.qgeometry.get_element_types():
            table = self.design.qgeometry.tables[table_name]
            names = table['chip'].unique().tolist()
            chip_names += names
        unique_list = list(set(chip_names))

        unique_dict = Dict()
        for chip in unique_list:
            unique_dict[chip] = Dict()
        return unique_dict<|MERGE_RESOLUTION|>--- conflicted
+++ resolved
@@ -193,34 +193,6 @@
     def _clear_library(self):
         """Clear current library."""
         gdspy.current_library.cells.clear()
-
-<<<<<<< HEAD
-    # # TODO: Move to toolbox_python utility and call there
-    # def _can_write_to_path(self, file: str) -> int:
-    #     """Check if can write file.
-=======
-    # TODO: Move to toolbox_python utility and call there
-    # Maybe not, there is a self.logger.
-    def _can_write_to_path(self, file: str) -> int:
-        """Check if can write file.
->>>>>>> 32d22450
-
-    #     Args:
-    #         file (str): Has the path and/or just the file name.
-
-    #     Returns:
-    #         int: 1 if access is allowed. Else returns 0, if access not given.
-    #     """
-
-    #     # If need to use lib pathlib.
-    #     directory_name = os.path.dirname(os.path.abspath(file))
-    #     if os.access(directory_name, os.W_OK):
-    #         return 1
-    #     else:
-    #         self.logger.warning(f'Not able to write to directory.'
-    #                             f'File:"{file}" not written.'
-    #                             f' Checked directory:"{directory_name}".')
-    #         return 0
 
     def update_units(self):
         """Update the options in the units.
@@ -674,21 +646,21 @@
         return status, shorter_lines
 
     def identify_vertex_not_to_fillet(self, coords: list, a_fillet: float, all_idx_bad_fillet: dict, len_coords: int):
-        """Use coords to denote segments that are too short.  In particular, 
-        when fillet'd, they will cause the appearance of a dog-leg when graphed. 
-
-        Args:
-            coords (list): User provide a list of tuples.  The tuple is (x,y) location for a vertex.  
+        """Use coords to denote segments that are too short.  In particular,
+        when fillet'd, they will cause the appearance of a dog-leg when graphed.
+
+        Args:
+            coords (list): User provide a list of tuples.  The tuple is (x,y) location for a vertex.
             The list represents a LineString.
 
-            a_fillet (float): The value provided by component developer.  
-
-            all_idx_bad_fillet (dict): An empty dict which will be populated by this method.  
+            a_fillet (float): The value provided by component developer.
+
+            all_idx_bad_fillet (dict): An empty dict which will be populated by this method.
             Key 'reduced_idx' will hold list of tuples.  The tuples correspond to index for list named "coords".
             Key 'midpoints' will hold list of tuples. The index of a tuple corresponds to two index within coords.
-            For example, a index in midpoints is x, that coresponds midpoint of segment x-1 to x. 
-
-            len_coords (int): The length of list coords. 
+            For example, a index in midpoints is x, that coresponds midpoint of segment x-1 to x.
+
+            len_coords (int): The length of list coords.
         """
 
         fillet_scale_factor = self.parse_value(
@@ -1046,40 +1018,7 @@
 
             Only fillet, if number is greater than zero.
             '''
-<<<<<<< HEAD
-            if math.isnan(element.width):
-                self.logger.warning(
-                    f'The width for a Path is not a number. The Path is not being exported for GDS.'
-                )
-            else:
-                if 'fillet' in element:
-                    if math.isnan(element.fillet) or element.fillet <= 0 or element.fillet < element.width:
-                        to_return = gdspy.FlexPath(list(geom.coords),
-                                                   width=element.width,
-                                                   # layer=element.layer if not element['subtract'] else 0,
-                                                   layer=element.layer,
-                                                   datatype=11)
-                    else:
-                        to_return = gdspy.FlexPath(list(geom.coords),
-                                                   width=element.width,
-                                                   # layer=element.layer if not element['subtract'] else 0,
-                                                   layer=element.layer,
-                                                   datatype=11,
-                                                   corners=corners,
-                                                   bend_radius=element.fillet,
-                                                   tolerance=tolerance,
-                                                   precision=precision
-                                                   )
-                    return to_return
-                else:
-                    # Could be junction table with a linestring.
-                    # Look for gds_path_filename in column.
-                    self.logger.warning(
-                        f'Linestring did not have fillet in column. The element was not drawn.\n'
-                        f'The element within talbe is:\n'
-                        f'{element}'
-                    )
-=======
+
             use_width = self.parse_value(self.options.width_LineString)
             if math.isnan(qgeometry_element.width):
 
@@ -1119,7 +1058,6 @@
                     f'The qgeometry_element within table is:\n'
                     f'{qgeometry_element}'
                 )
->>>>>>> 32d22450
         else:
             # TODO: Handle
             self.logger.warning(
